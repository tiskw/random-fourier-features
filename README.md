Random Fourier Features
====


Python module of random fourier features (RFF) and orthogonal random features (ORF) for regression and support vector machines [1, 2].
Features of this RFF/ORF module is that interfaces of the module is quite close to the scikit-learn.
Also, this module needs scikit-learn as a backend of SVM solver.

Now this module only has a module for classification (RandomFourierFeatures.SVC),
however I will provide other SVM functions soon.


## Requirement

- Python 3.6.6
- Numpy 1.13.3
- Scipy 0.19.1
- scikit-learn 0.19.1


## Minimal example

Regression and support vector classification is implemented in source/PyRFF.py
and usage of the classes provided by this module is quite close to Scikit-learn.
For example, the following Python code is a sample usage of RFF regression class:

    >>> import numpy as np
    >>> import PyRFF as pyrff
    >>> X = np.array([[1], [2], [3], [4]])
    >>> y = X**2
    >>> reg = pyrff.RFFRegression().fit(X, y)
    >>> reg.score(X, y)
    1.0
    >>> reg.predict(np.array([[1.5]]))
    array([[ 2.25415897]])

See example/ directory for more detailed examples.
<<<<<<< HEAD


## MNIST using RFF and SVM

I tried MNIST which is a famous benchmark dataset for classification task using SVM with RFF,
and I've got a better performance and much faster inference speed than kernel SVM.
The following table gives a brief comparison of kernel SVM and SVM with RFF.
See [this README.md](https://github.com/tiskw/RandomFourierFeatures/blob/master/examples/rff_and_orf_svc_for_mnist/README.md) for mode details.

| Method                   | Inference time (us) | Score (%) |
| :---------------------:  | :-----------------: | :-------: |
| Kernel SVM               | 4644.9 us           | 96.3 %    |
| SVM w/ RFF <br> d = 512  | 39.0 us             | 96.5 %    |
| SVM w/ RFF <br> d = 1024 | 96.1 us             | 97.5 %    |

=======

>>>>>>> 385dafbb

## Licence

[MIT Licence](https://opensource.org/licenses/mit-license.php)


## Reference

[1] A. Rahimi and B. Recht, "Random Features for Large-Scale Kernel Machines", NIPS, 2007.
[PDF](https://papers.nips.cc/paper/3182-random-features-for-large-scale-kernel-machines.pdf)

[2] F. X. Yu, A. T. Suresh, K. Choromanski, D. Holtmann-Rice and S. Kumar, "Orthogonal Random Features", NIPS, 2016.
[PDF](https://papers.nips.cc/paper/6246-orthogonal-random-features.pdf)


## Author

Tetsuya Ishikawa (https://github.com/tiskw)
<|MERGE_RESOLUTION|>--- conflicted
+++ resolved
@@ -35,8 +35,6 @@
     array([[ 2.25415897]])
 
 See example/ directory for more detailed examples.
-<<<<<<< HEAD
-
 
 ## MNIST using RFF and SVM
 
@@ -51,9 +49,6 @@
 | SVM w/ RFF <br> d = 512  | 39.0 us             | 96.5 %    |
 | SVM w/ RFF <br> d = 1024 | 96.1 us             | 97.5 %    |
 
-=======
-
->>>>>>> 385dafbb
 
 ## Licence
 
